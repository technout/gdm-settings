# Login Manager Settings (gdm-settings)

An app to change settings of Gnome's Display/Login Manager.

It is written in Python and provides a Graphical interface using GTK+ and LibAdwaita.

<img src="screenshots/screenshot-1.png#gh-light-mode-only" alt="screenshot" width=100%/><img src="screenshots/screenshot-1-dark.png#gh-dark-mode-only" alt="screenshot" width=100%/>

<center><a href="screenshots/README.md">More Screenshots</a></center>

## Important Note! (Alpha-Stage Software)

This app is in an early stage of development (it is mostly feature complete). It may crash frequently.

## How to Install?

### Package Installation

#### On Arch/Manjaro

This app is available in the AUR as [gdm-settings](https://aur.archlinux.org/packages/gdm-settings) and [gdm-settings-git](https://aur.archlinux.org/packages/gdm-settings-git). You can install it using your favorite AUR helper. For example,

````bash
yay -S gdm-settings-git
````

or

```bash
paru -S gdm-settings-git
```

or

```bash
pamac install gdm-settings-git
```

<<<<<<< HEAD
**Note:**  I recommend installing `gdm-settings-git` instead of regular `gdm-settings` package because in this stage of development, `gdm-settings-git`, having new fixes included, may be more reliable (relatively).
=======
**Note:**  I recommend installing `gdm-settings-git` instead of regular `gdm-settings` package because in this stage of development, `gdm-settings-git`, having new fixes included, may have fewer issues (relatively).
>>>>>>> c7bb6563

### Manual Installation

First of all, make sure all build-time and run-time dependencies are installed

#### Method 1

1. Download and extract this [zip file](https://github.com/realmazharhussain/gdm-settings/archive/refs/heads/main.zip) (or this [tar.gz file](https://github.com/realmazharhussain/gdm-settings/archive/refs/heads/main.tar.gz))
1. Go to the folder where you extracted that file
1. Open your terminal application in that folder
1. Type `meson build` and press Enter
1. Type `meson install -C build` and press Enter
1. Type your password and press Enter

#### Method 2

First, make sure git is installed on your system then run the following commands in the terminal

```bash
git clone --depth=1 --single-branch https://github.com/realmazharhussain/gdm-settings
cd gdm-settings
meson build
meson install -C build
```

## Dependencies

### Run-time Dependencies

- [LibAdwaita](https://gnome.pages.gitlab.gnome.org/libadwaita)
- [GLib](https://gitlab.gnome.org/GNOME/glib)
- [PyGObject](https://pygobject.readthedocs.io)

### Build-time Dependencies

- [Meson](https://mesonbuild.com) (v0.58 or newer)
- [Blueprint Compiler](https://jwestman.pages.gitlab.gnome.org/blueprint-compiler) (latest) (Do not install it manually)

**Note:** Blueprint Compiler will automatically be downloaded and configured for this app

### How to install dependencies?

You need to run the following commands in terminal to install the dependencies

#### On Debian/Ubuntu

**Note:** LibAdwaita (libadwaita-1-dev) will only be available in Debian 12 and Ubuntu 22.04 or later

```bash
sudo apt install libadwaita-1-dev libglib2.0-dev python-gi-dev #Runtime Dependencies
sudo apt install meson #Build Dependencies
```

#### On Arch/Manjaro

```bash
sudo pacman -S libadwaita glib2 python-gobject #Runtime Dependencies
sudo pacman -S meson #Build Dependencies
```

## Features

- Import user/session settings
- Change Background/Wallpaper (Image/Color)
- Apply themes
  - Shell
  - Icon
  - Cursor
  - Sound
- Font Settings
  - Font
  - Antialiasing
  - Hinting
  - Scaling
- Top Bar Settings
  - Disable arrows
  - Disable rounded corners
  - Change text color
  - Change background color
  - Show/Hide weekday, seconds, battery percentage
  - Clock format (AM/PM or 24h)
- Sound Settings
  - Raise volume over 100%
  - Event sounds
  - Input feedback sounds
- Touchpad settings
  - Speed
  - Tap to Click
  - Natural Scrolling
  - Two-finger scrolling
- Night light settings
  - Enable/Disable
  - Automatic/Manual Schedule
  - Temperature
- Miscellaneous Settings
  - Welcome Message
  - Logo
  - Disable restart buttons
  - Disable user list

## Planned Features

- Set a gradient as the background
- Apply blur effect to the background image
- A command-line interface
- Tab-completion for the command-line interface
<|MERGE_RESOLUTION|>--- conflicted
+++ resolved
@@ -36,11 +36,7 @@
 pamac install gdm-settings-git
 ```
 
-<<<<<<< HEAD
-**Note:**  I recommend installing `gdm-settings-git` instead of regular `gdm-settings` package because in this stage of development, `gdm-settings-git`, having new fixes included, may be more reliable (relatively).
-=======
 **Note:**  I recommend installing `gdm-settings-git` instead of regular `gdm-settings` package because in this stage of development, `gdm-settings-git`, having new fixes included, may have fewer issues (relatively).
->>>>>>> c7bb6563
 
 ### Manual Installation
 
